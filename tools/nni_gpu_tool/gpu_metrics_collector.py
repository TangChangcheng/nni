#!/usr/bin/python
# Copyright (c) Microsoft Corporation
# All rights reserved.
#
# MIT License
#
# Permission is hereby granted, free of charge, to any person obtaining a copy of this software and associated
# documentation files (the "Software"), to deal in the Software without restriction, including without limitation
# the rights to use, copy, modify, merge, publish, distribute, sublicense, and/or sell copies of the Software, and
# to permit persons to whom the Software is furnished to do so, subject to the following conditions:
# The above copyright notice and this permission notice shall be included in all copies or substantial portions of the Software.
#
# THE SOFTWARE IS PROVIDED *AS IS*, WITHOUT WARRANTY OF ANY KIND, EXPRESS OR IMPLIED, INCLUDING
# BUT NOT LIMITED TO THE WARRANTIES OF MERCHANTABILITY, FITNESS FOR A PARTICULAR PURPOSE AND
# NONINFRINGEMENT. IN NO EVENT SHALL THE AUTHORS OR COPYRIGHT HOLDERS BE LIABLE FOR ANY CLAIM,
# DAMAGES OR OTHER LIABILITY, WHETHER IN AN ACTION OF CONTRACT, TORT OR OTHERWISE, ARISING FROM,
# OUT OF OR IN CONNECTION WITH THE SOFTWARE OR THE USE OR OTHER DEALINGS IN THE SOFTWARE.

import json
import os
import subprocess
import sys
import time

from xml.dom import minidom

def check_ready_to_run():
<<<<<<< HEAD
    #TODO check process in windows
    if sys.platform == 'win32':
        return True
    pgrep_output =subprocess.check_output('pgrep -fx \'python3 -m nni_gpu_tool.gpu_metrics_collector\'', shell=True)
    pidList = []
    for pid in pgrep_output.splitlines():
        pidList.append(int(pid))
    pidList.remove(os.getpid())
    return len(pidList) == 0
=======
    if sys.platform == 'win32':
        pgrep_output = subprocess.check_output('wmic process where "CommandLine like \'%nni_gpu_tool.gpu_metrics_collector%\' and name like \'%python%\'" get processId')
        pidList = pgrep_output.decode("utf-8").strip().split()
        pidList.pop(0) # remove the key word 'ProcessId'
        pidList = list(map(int, pidList))
        pidList.remove(os.getpid())
        return len(pidList) == 0
    else:
        pgrep_output =subprocess.check_output('pgrep -fx \'python3 -m nni_gpu_tool.gpu_metrics_collector\'', shell=True)
        pidList = []
        for pid in pgrep_output.splitlines():
            pidList.append(int(pid))
        pidList.remove(os.getpid())
        return len(pidList) == 0
>>>>>>> c7cc8db3

def main(argv):
    metrics_output_dir = os.environ['METRIC_OUTPUT_DIR']
    if check_ready_to_run() == False:
        # GPU metrics collector is already running. Exit
        exit(2)
    with open(os.path.join(metrics_output_dir, "gpu_metrics"), "w") as outputFile:
        pass
    os.chmod(os.path.join(metrics_output_dir, "gpu_metrics"), 0o777)
    cmd = 'nvidia-smi -q -x'
    while(True):
        try:
            smi_output = subprocess.check_output(cmd, shell=True)
            parse_nvidia_smi_result(smi_output, metrics_output_dir)
        except:
            exception = sys.exc_info()
            for e in exception:
                print("job exporter error {}".format(e))
        # TODO: change to sleep time configurable via arguments
        time.sleep(5)

def parse_nvidia_smi_result(smi, outputDir):
    try:
        xmldoc = minidom.parseString(smi)
        gpuList = xmldoc.getElementsByTagName('gpu')
        with open(os.path.join(outputDir, "gpu_metrics"), 'a') as outputFile:
            outPut = {}
            outPut["Timestamp"] = time.asctime(time.localtime())
            outPut["gpuCount"] = len(gpuList)
            outPut["gpuInfos"] = []
            for gpuIndex, gpu in enumerate(gpuList):
                gpuInfo ={}
                gpuInfo['index'] = gpuIndex
                gpuInfo['gpuUtil'] = gpu.getElementsByTagName('utilization')[0].getElementsByTagName('gpu_util')[0].childNodes[0].data.replace("%", "").strip()
                gpuInfo['gpuMemUtil'] = gpu.getElementsByTagName('utilization')[0].getElementsByTagName('memory_util')[0].childNodes[0].data.replace("%", "").strip()
                processes = gpu.getElementsByTagName('processes')
                runningProNumber = len(processes[0].getElementsByTagName('process_info'))
                gpuInfo['activeProcessNum'] = runningProNumber

                outPut["gpuInfos"].append(gpuInfo)
            print(outPut)
            outputFile.write("{}\n".format(json.dumps(outPut, sort_keys=True)))
            outputFile.flush();
    except :
        e_info = sys.exc_info()
        print('xmldoc paring error')


if __name__ == "__main__":
    main(sys.argv[1:])<|MERGE_RESOLUTION|>--- conflicted
+++ resolved
@@ -25,17 +25,6 @@
 from xml.dom import minidom
 
 def check_ready_to_run():
-<<<<<<< HEAD
-    #TODO check process in windows
-    if sys.platform == 'win32':
-        return True
-    pgrep_output =subprocess.check_output('pgrep -fx \'python3 -m nni_gpu_tool.gpu_metrics_collector\'', shell=True)
-    pidList = []
-    for pid in pgrep_output.splitlines():
-        pidList.append(int(pid))
-    pidList.remove(os.getpid())
-    return len(pidList) == 0
-=======
     if sys.platform == 'win32':
         pgrep_output = subprocess.check_output('wmic process where "CommandLine like \'%nni_gpu_tool.gpu_metrics_collector%\' and name like \'%python%\'" get processId')
         pidList = pgrep_output.decode("utf-8").strip().split()
@@ -50,7 +39,6 @@
             pidList.append(int(pid))
         pidList.remove(os.getpid())
         return len(pidList) == 0
->>>>>>> c7cc8db3
 
 def main(argv):
     metrics_output_dir = os.environ['METRIC_OUTPUT_DIR']
